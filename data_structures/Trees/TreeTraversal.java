import java.util.LinkedList;

/**
<<<<<<< HEAD
*
* @author Varun Upadhyay (https://github.com/varunu28)
*
*/
=======
 *
 * @author Varun Upadhyay (https://github.com/varunu28)
 *
 */
import java.util.LinkedList;
>>>>>>> 7dacb2f8

// Driver Program
public class TreeTraversal {
    public static void main(String[] args) {
        Node tree = new Node(5);
        tree.insert(3);
        tree.insert(2);
        tree.insert(7);
<<<<<<< HEAD
        tree.insert(4);
        tree.insert(6);
        tree.insert(8);

        // Prints 5 3 2 4 7 6 8
        System.out.println("Pre order traversal:");
        tree.printPreOrder();
        System.out.println();
        // Prints 2 3 4 5 6 7 8
        System.out.println("In order traversal:");
        tree.printInOrder();
        System.out.println();
        // Prints 2 4 3 6 8 7 5
        System.out.println("Post order traversal:");
        tree.printPostOrder();
        System.out.println();
        // Prints 5 3 7 2 4 6 8
        System.out.println("Level order traversal:");
=======
        tree.insert(1);
        tree.insert(9);

        // Prints 1 3 5 7 9
        tree.printInOrder();
        System.out.println();

        // Prints 5 3 1 7 9
        tree.printPreOrder();
        System.out.println();

        // Prints 1 3 9 7 5
        tree.printPostOrder();
        System.out.println();

        // Add a couple more nodes for print level test
        // Print 5 3 7 1 9
>>>>>>> 7dacb2f8
        tree.printLevelOrder();
        System.out.println();
    }
}

/**
<<<<<<< HEAD
* The Node class which initializes a Node of a tree
* Consists of all 3 traversal methods: printInOrder, printPostOrder & printPreOrder
* printInOrder: LEFT -> ROOT -> RIGHT
* printPreOrder: ROOT -> LEFT -> RIGHT
* printPostOrder: LEFT -> RIGHT -> ROOT
* printLevelOrder: Prints by level (starting at root), from left to right.
*/
=======
 * The Node class which initializes a Node of a tree
 * Consists of all 3 traversal methods: printInOrder, printPostOrder & printPreOrder
 * printInOrder: LEFT -> ROOT -> RIGHT
 * printPreOrder: ROOT -> LEFT -> RIGHT
 * printPostOrder: LEFT -> RIGHT -> ROOT
 * printLevelOrder: ROOT -> ROOT's CHILDREN -> ROOT's CHILDREN's CHILDREN -> etc
 */
>>>>>>> 7dacb2f8
class Node {
    Node left, right;
    int data;

    public Node(int data) {
        this.data = data;
    }

    public void insert (int value) {
        if (value < data) {
            if (left == null) {
                left = new Node(value);
            }
            else {
                left.insert(value);
            }
        }
        else {
            if (right == null) {
                right = new Node(value);
            }
            else {
                right.insert(value);
            }
        }
    }

    public void printInOrder() {
        if (left != null) {
            left.printInOrder();
        }
        System.out.print(data + " ");
        if (right != null) {
            right.printInOrder();
        }
    }

    public void printPreOrder() {
        System.out.print(data + " ");
        if (left != null) {
            left.printPreOrder();
        }
        if (right != null) {
            right.printPreOrder();
        }
    }

    public void printPostOrder() {
        if (left != null) {
            left.printPostOrder();
        }
        if (right != null) {
            right.printPostOrder();
        }
        System.out.print(data + " ");
    }

<<<<<<< HEAD
    /**
    * O(n) time algorithm.
    * Uses O(n) space to store nodes in a queue to aid in traversal.
    */
    public void printLevelOrder() {
        LinkedList<Node> queue = new LinkedList<>();
        queue.add(this);
        while (queue.size() > 0) {
            Node head = queue.remove();
            System.out.print(head.data + " ");
            // Add children of recently-printed node to queue, if they exist.
            if (head.left != null) {
                queue.add(head.left);
            }
            if (head.right != null) {
                queue.add(head.right);
            }
        }
    }
}
=======
    public void printLevelOrder() {
        LinkedList<Node> queue = new LinkedList<>();
        queue.add(this);
        while(!queue.isEmpty()) {
            Node n = queue.poll();
            System.out.print(n.data + " ");
            if (n.left != null) {
                queue.add(n.left);
            }
            if (n.right != null) {
                queue.add(n.right);
            }
        }
    }
}
>>>>>>> 7dacb2f8
<|MERGE_RESOLUTION|>--- conflicted
+++ resolved
@@ -1,18 +1,11 @@
 import java.util.LinkedList;
 
 /**
-<<<<<<< HEAD
 *
 * @author Varun Upadhyay (https://github.com/varunu28)
 *
 */
-=======
- *
- * @author Varun Upadhyay (https://github.com/varunu28)
- *
- */
-import java.util.LinkedList;
->>>>>>> 7dacb2f8
+
 
 // Driver Program
 public class TreeTraversal {
@@ -21,7 +14,6 @@
         tree.insert(3);
         tree.insert(2);
         tree.insert(7);
-<<<<<<< HEAD
         tree.insert(4);
         tree.insert(6);
         tree.insert(8);
@@ -40,32 +32,12 @@
         System.out.println();
         // Prints 5 3 7 2 4 6 8
         System.out.println("Level order traversal:");
-=======
-        tree.insert(1);
-        tree.insert(9);
-
-        // Prints 1 3 5 7 9
-        tree.printInOrder();
-        System.out.println();
-
-        // Prints 5 3 1 7 9
-        tree.printPreOrder();
-        System.out.println();
-
-        // Prints 1 3 9 7 5
-        tree.printPostOrder();
-        System.out.println();
-
-        // Add a couple more nodes for print level test
-        // Print 5 3 7 1 9
->>>>>>> 7dacb2f8
         tree.printLevelOrder();
         System.out.println();
     }
 }
 
 /**
-<<<<<<< HEAD
 * The Node class which initializes a Node of a tree
 * Consists of all 3 traversal methods: printInOrder, printPostOrder & printPreOrder
 * printInOrder: LEFT -> ROOT -> RIGHT
@@ -73,15 +45,6 @@
 * printPostOrder: LEFT -> RIGHT -> ROOT
 * printLevelOrder: Prints by level (starting at root), from left to right.
 */
-=======
- * The Node class which initializes a Node of a tree
- * Consists of all 3 traversal methods: printInOrder, printPostOrder & printPreOrder
- * printInOrder: LEFT -> ROOT -> RIGHT
- * printPreOrder: ROOT -> LEFT -> RIGHT
- * printPostOrder: LEFT -> RIGHT -> ROOT
- * printLevelOrder: ROOT -> ROOT's CHILDREN -> ROOT's CHILDREN's CHILDREN -> etc
- */
->>>>>>> 7dacb2f8
 class Node {
     Node left, right;
     int data;
@@ -139,7 +102,6 @@
         System.out.print(data + " ");
     }
 
-<<<<<<< HEAD
     /**
     * O(n) time algorithm.
     * Uses O(n) space to store nodes in a queue to aid in traversal.
@@ -159,21 +121,4 @@
             }
         }
     }
-}
-=======
-    public void printLevelOrder() {
-        LinkedList<Node> queue = new LinkedList<>();
-        queue.add(this);
-        while(!queue.isEmpty()) {
-            Node n = queue.poll();
-            System.out.print(n.data + " ");
-            if (n.left != null) {
-                queue.add(n.left);
-            }
-            if (n.right != null) {
-                queue.add(n.right);
-            }
-        }
-    }
-}
->>>>>>> 7dacb2f8
+}